--- conflicted
+++ resolved
@@ -1,11 +1,9 @@
 # Universal File Reader MCP
 
 <p align="right">
-<<<<<<< HEAD
-  <a href="README_KO.md">한국어</a>
-=======
+
   <a href="README_KO.md">Korean</a>
->>>>>>> bbee5d65
+
 </p>
 
 Universal File Reader is an MCP server for extracting text and structural information from PDF, CSV and image files. The server automatically selects the appropriate processor and can fall back to OCR when needed.
@@ -56,7 +54,6 @@
 
 The API will be available on <http://localhost:8000>.
 
-<<<<<<< HEAD
 ### MCP message format
 
 `POST /mcp` expects a JSON body with the following structure:
@@ -75,8 +72,6 @@
 `get_supported_formats`, or `validate_file`). `arguments` contains the
 parameters for that tool.
 
-=======
->>>>>>> bbee5d65
 ## Environment variables
 
 - `GOOGLE_API_KEY` – API key used for Gemini based OCR processing.
