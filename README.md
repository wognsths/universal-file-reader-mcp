--- conflicted
+++ resolved
@@ -1,7 +1,3 @@
-<<<<<<< HEAD
-# universal-file-reader-mcp
-An MCP server that converts data into a machine‑readable format.
-=======
 # Universal File Reader MCP
 
 This project provides an MCP server capable of extracting information from PDF, CSV and image files. The server automatically selects the best processor for each file and can fall back to OCR when needed.
@@ -35,5 +31,4 @@
 ```bash
 pip install -e .[development]
 ruff check
-```
->>>>>>> ee174db5
+```