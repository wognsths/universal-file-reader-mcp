--- conflicted
+++ resolved
@@ -475,10 +475,6 @@
         self.model_provider = "gemini"
         model_name = os.getenv("MODEL_NAME", self.config.MODEL_NAME)
         api_key = os.getenv("MODEL_API_KEY")
-<<<<<<< HEAD
-=======
-        google_key = os.getenv("GOOGLE_API_KEY")
->>>>>>> 87cfb61e
 
         try:
             if model_name.lower().startswith("gpt"):
@@ -492,16 +488,11 @@
                 self._generate_content = self._generate_openai
                 logger.info("OpenAI model configured successfully")
             else:
-<<<<<<< HEAD
+
                 if not api_key:
                     raise APIKeyError("MODEL_API_KEY environment variable not set")
                 genai.configure(api_key=api_key)
-=======
-                key = google_key or api_key
-                if not key:
-                    raise APIKeyError("GOOGLE_API_KEY environment variable not set")
-                genai.configure(api_key=key)
->>>>>>> 87cfb61e
+
                 self.model = genai.GenerativeModel(
                     model_name,
                     generation_config={
