"""Utility helpers for processors."""

from __future__ import annotations

<<<<<<< HEAD
import asyncio
import concurrent.futures
=======
import signal
import asyncio
>>>>>>> 48b10cc0
from functools import wraps


def with_timeout(seconds: int):
    """Decorator to abort a function if it exceeds the given timeout."""

    def decorator(func):
        if asyncio.iscoroutinefunction(func):

            @wraps(func)
            async def async_wrapper(*args, **kwargs):
                return await asyncio.wait_for(func(*args, **kwargs), seconds)

            return async_wrapper
        else:

            @wraps(func)
            def wrapper(*args, **kwargs):
<<<<<<< HEAD
                with concurrent.futures.ThreadPoolExecutor(max_workers=1) as executor:
                    future = executor.submit(func, *args, **kwargs)
                    try:
                        return future.result(timeout=seconds)
                    except concurrent.futures.TimeoutError:
                        raise TimeoutError(
                            f"Processing timeout after {seconds} seconds"
                        )
=======
                def handler(signum, frame):
                    raise TimeoutError(f"Processing timeout after {seconds} seconds")

                signal.signal(signal.SIGALRM, handler)
                signal.alarm(seconds)
                try:
                    return func(*args, **kwargs)
                finally:
                    signal.alarm(0)
>>>>>>> 48b10cc0

            return wrapper

    return decorator<|MERGE_RESOLUTION|>--- conflicted
+++ resolved
@@ -2,13 +2,10 @@
 
 from __future__ import annotations
 
-<<<<<<< HEAD
-import asyncio
-import concurrent.futures
-=======
+
 import signal
 import asyncio
->>>>>>> 48b10cc0
+
 from functools import wraps
 
 
@@ -27,7 +24,6 @@
 
             @wraps(func)
             def wrapper(*args, **kwargs):
-<<<<<<< HEAD
                 with concurrent.futures.ThreadPoolExecutor(max_workers=1) as executor:
                     future = executor.submit(func, *args, **kwargs)
                     try:
@@ -36,17 +32,6 @@
                         raise TimeoutError(
                             f"Processing timeout after {seconds} seconds"
                         )
-=======
-                def handler(signum, frame):
-                    raise TimeoutError(f"Processing timeout after {seconds} seconds")
-
-                signal.signal(signal.SIGALRM, handler)
-                signal.alarm(seconds)
-                try:
-                    return func(*args, **kwargs)
-                finally:
-                    signal.alarm(0)
->>>>>>> 48b10cc0
 
             return wrapper
 
